/*
 * Copyright 2010-2019 JetBrains s.r.o. and Kotlin Programming Language contributors.
 * Use of this source code is governed by the Apache 2.0 license that can be found in the license/LICENSE.txt file.
 */

package org.jetbrains.kotlin.idea.completion.test.handlers

import com.intellij.application.options.CodeStyle
import com.intellij.codeInsight.completion.CompletionType
import com.intellij.openapi.util.io.FileUtil
import org.jetbrains.kotlin.idea.completion.test.ExpectedCompletionUtils
import org.jetbrains.kotlin.idea.completion.test.configureWithExtraFile
import org.jetbrains.kotlin.idea.core.formatter.KotlinCodeStyleSettings
import org.jetbrains.kotlin.idea.test.KotlinWithJdkAndRuntimeLightProjectDescriptor
import org.jetbrains.kotlin.idea.test.configureCompilerOptions
import org.jetbrains.kotlin.idea.test.rollbackCompilerOptions
import org.jetbrains.kotlin.test.InTextDirectivesUtils
import org.jetbrains.kotlin.utils.addToStdlib.indexOfOrNull
import java.io.File

abstract class AbstractCompletionHandlerTest(private val defaultCompletionType: CompletionType) : CompletionHandlerTestBase() {

    companion object {
        val INVOCATION_COUNT_PREFIX = "INVOCATION_COUNT:"
        val LOOKUP_STRING_PREFIX = "ELEMENT:"
        val ELEMENT_TEXT_PREFIX = "ELEMENT_TEXT:"
        val TAIL_TEXT_PREFIX = "TAIL_TEXT:"
        val COMPLETION_CHAR_PREFIX = "CHAR:"
        val COMPLETION_CHARS_PREFIX = "CHARS:"
        val CODE_STYLE_SETTING_PREFIX = "CODE_STYLE_SETTING:"
    }

    protected open fun doTest(testPath: String) {
<<<<<<< HEAD
        val fileText = FileUtil.loadFile(File(testPath))
        assertTrue("\"<caret>\" is missing in file \"$testPath\"", fileText.contains("<caret>"));

        setUpFixture(testPath)
=======
        setUpFixture(fileName())
>>>>>>> b30537de

        val tempSettings = CodeStyle.getSettings(project).clone()
        CodeStyle.setTemporarySettings(project, tempSettings)
        val configured = configureCompilerOptions(fileText, project, module)
        try {
<<<<<<< HEAD
=======
            assertTrue("\"<caret>\" is missing in file \"$testPath\"", fileText.contains("<caret>"))

>>>>>>> b30537de

            val invocationCount = InTextDirectivesUtils.getPrefixedInt(fileText, INVOCATION_COUNT_PREFIX) ?: 1
            val lookupString = InTextDirectivesUtils.findStringWithPrefixes(fileText, LOOKUP_STRING_PREFIX)
            val itemText = InTextDirectivesUtils.findStringWithPrefixes(fileText, ELEMENT_TEXT_PREFIX)
            val tailText = InTextDirectivesUtils.findStringWithPrefixes(fileText, TAIL_TEXT_PREFIX)
            val completionChars = completionChars(fileText)

            val completionType = ExpectedCompletionUtils.getCompletionType(fileText) ?: defaultCompletionType

            val kotlinStyleSettings = KotlinCodeStyleSettings.getInstance(project)
            val commonStyleSettings = CodeStyle.getLanguageSettings(file)
            for (line in InTextDirectivesUtils.findLinesWithPrefixesRemoved(fileText, CODE_STYLE_SETTING_PREFIX)) {
                val index = line.indexOfOrNull('=') ?: error("Invalid code style setting '$line': '=' expected")
                val settingName = line.substring(0, index).trim()
                val settingValue = line.substring(index + 1).trim()
                val (field, settings) = try {
                    kotlinStyleSettings::class.java.getField(settingName) to kotlinStyleSettings
                } catch (e: NoSuchFieldException) {
                    commonStyleSettings::class.java.getField(settingName) to commonStyleSettings
                }
                when (field.type.name) {
                    "boolean" -> field.setBoolean(settings, settingValue.toBoolean())
                    "int" -> field.setInt(settings, settingValue.toInt())
                    else -> error("Unsupported setting type: ${field.type}")
                }
            }

            doTestWithTextLoaded(
                myFixture,
                completionType,
                invocationCount,
                lookupString,
                itemText,
                tailText,
                completionChars,
                File(testPath).name + ".after"
            )
        } finally {
            if (configured) {
                rollbackCompilerOptions(project, module)
            }
            CodeStyle.dropTemporarySettings(project)
            tearDownFixture()
        }
    }

    protected open fun setUpFixture(testPath: String) {
        fixture.configureWithExtraFile(testPath, ".dependency", ".dependency.1", ".dependency.2")
    }

    protected open fun tearDownFixture() {

    }

    override fun getProjectDescriptor() = KotlinWithJdkAndRuntimeLightProjectDescriptor.INSTANCE
}

abstract class AbstractBasicCompletionHandlerTest : AbstractCompletionHandlerTest(CompletionType.BASIC)

abstract class AbstractSmartCompletionHandlerTest : AbstractCompletionHandlerTest(CompletionType.SMART)

abstract class AbstractCompletionCharFilterTest : AbstractCompletionHandlerTest(CompletionType.BASIC)

abstract class AbstractKeywordCompletionHandlerTest : AbstractCompletionHandlerTest(CompletionType.BASIC)<|MERGE_RESOLUTION|>--- conflicted
+++ resolved
@@ -31,25 +31,15 @@
     }
 
     protected open fun doTest(testPath: String) {
-<<<<<<< HEAD
         val fileText = FileUtil.loadFile(File(testPath))
         assertTrue("\"<caret>\" is missing in file \"$testPath\"", fileText.contains("<caret>"));
 
-        setUpFixture(testPath)
-=======
         setUpFixture(fileName())
->>>>>>> b30537de
 
         val tempSettings = CodeStyle.getSettings(project).clone()
         CodeStyle.setTemporarySettings(project, tempSettings)
         val configured = configureCompilerOptions(fileText, project, module)
         try {
-<<<<<<< HEAD
-=======
-            assertTrue("\"<caret>\" is missing in file \"$testPath\"", fileText.contains("<caret>"))
-
->>>>>>> b30537de
-
             val invocationCount = InTextDirectivesUtils.getPrefixedInt(fileText, INVOCATION_COUNT_PREFIX) ?: 1
             val lookupString = InTextDirectivesUtils.findStringWithPrefixes(fileText, LOOKUP_STRING_PREFIX)
             val itemText = InTextDirectivesUtils.findStringWithPrefixes(fileText, ELEMENT_TEXT_PREFIX)
